# Module collecting several class, each being a general continuation method
from dolfin import (
    Function,
    FiniteElement,
    FunctionSpace,
    MixedElement,
    derivative,
    assign,
    TestFunction,
    TrialFunction,
    NonlinearVariationalProblem,
    NonlinearVariationalSolver,
    Expression,
    split,
    interpolate,
    Constant,
    plot,
    project,
    XDMFFile)
from bifenics.log import log
import os
from mpi4py import MPI
import matplotlib.pyplot as plt


class ParameterContinuation(object):

    def __init__(self,
                 problem,
                 param_name,
                 start=0,
                 end=0,
                 dt=0,
                 min_dt=1e-6,
                 save_output=True,
                 saving_file_parameters={},
                 output_folder="output",
                 remove_old_output_folder=True):

        comm = MPI.COMM_WORLD
        rank = comm.Get_rank()

        if rank == 0 and remove_old_output_folder is True:
            os.system("rm -r " + output_folder)
        if rank == 0 and not os.path.exists(output_folder):
            os.makedirs(output_folder)
        self.problem = problem
        self._param_name = param_name
        self._param_start = start
        self._param_end = end
        self._dt = dt
        self._min_dt = min_dt
        self._solver_params = {}
        self._save_file = XDMFFile(output_folder + "/results.xdmf")
        self._save_file.parameters.update(saving_file_parameters)
        self._save_output = save_output

        # Update adding user defined solver Parameters
        self._solver_params.update(problem.solver_parameters())

        # Disable error on non nonconvergence
        if 'nonlinear_solver' not in self._solver_params:
            self._solver_params['nonlinear_solver'] = 'snes'
            self._solver_params['snes_solver'] = {}
        solver_type = self._solver_params['nonlinear_solver']
        if solver_type == "snes":
            self._solver_params[solver_type + '_solver']['error_on_nonconvergence'] = False

    def run(self):
        # Setting mesh and defining functional spaces
        mesh = self.problem.mesh()
        V = self.problem.function_space(mesh)
        u = Function(V)
        u0 = Function(V)

        # Set initial guess
        u.assign(self.problem.initial_guess(V))
        u0.assign(self.problem.initial_guess(V))

        # Setting parameters values
        param = self.problem.parameters()[self._param_name]
        param.assign(self._param_start)

        bcs = self.problem.boundary_conditions(mesh, V)
        residual = self.problem.residual(u, TestFunction(V), param)
        J = derivative(residual, u, TrialFunction(V))

        # Start analysis
        T = 1.0  # total simulation time
        t = 0.0
        log("Parameter continuation started")
        goOn = True
        while round(t, 10) < T and self._dt > 1e-6 and goOn is True:

            t += self._dt
            round(t, 8)
            param.assign(self._param_start + (self._param_end - self._param_start) * t)

            log("Percentage completed: " + str(round(t * 100, 10)) + "%" +
                " " + self._param_name + ": " + str(round(float(param), 10)))

            ok = 0
            n_halving = 0
            if self._solver_params['nonlinear_solver'] == 'snes':
                while ok == 0:
                    self.problem.modify_initial_guess(u, param)
                    status = self.pc_nonlinear_solver(residual, u, bcs, J)
                    if status[1] is True:

                        self.problem.monitor(u, param, self._save_file)

                        # New solution found, we save it

                        log("Nonlinear solver converged", success=True)
                        if self._save_output is True:
                            self.save_function(u, param, self._save_file)
                        u0.assign(u)
                        ok = 1
                    else:
                        n_halving += 1
                        # The nonlinear solver failed to converge, we halve the step and we start
                        # again the nonlinear solver.
                        log("Nonlinear solver did not converge, halving step", warning=True)
                        self._dt = self._dt / 2.
                        t += -self._dt
                        param.assign(self._param_start + (self._param_end - self._param_start) * t)
                        u.assign(u0)
                        if n_halving > 5:
                            ok = 1
                            log("Max halving reached! Ending simulation", warning=True)
                            goOn = False
            else:
                raise NotImplementedError
                while ok == 0:
                    self.problem.modify_initial_guess(u, param)
                    try:
                        self.pc_nonlinear_solver(residual, u, bcs, J)
                        self.problem.monitor(u, param, self._save_file)

                        # New solution found, we save it

                        log("Nonlinear solver converged", success=True)
                        if self._save_output is True:
                            self.save_function(u, param, self._save_file)
                        u0.assign(u)
                        ok = 1
                    except BaseException:
                        n_halving += 1
                        # The nonlinear solver failed to converge, we halve the step and we
                        # start again the nonlinear solver.
                        log("Nonlinear solver did not converge, halving step", warning=True)
                        self._dt = self._dt / 2.
                        t += -self._dt
                        param.assign(self._param_start +
                                     (self._param_end - self._param_start) * t)
                        u.assign(u0)
                        if n_halving > 5:
                            ok = 1
                            log("Max halving reached! Ending simulation", warning=True)
                            goOn = False

    def pc_nonlinear_solver(self, residual, u, bcs, J):
        dolfin_problem = NonlinearVariationalProblem(residual, u, bcs, J)
        solver = NonlinearVariationalSolver(dolfin_problem)
        solver.parameters.update(self._solver_params)
        return solver.solve()

    def save_function(self, function, param, xdmf_file):
        # Convert param (which is a Dolfin Constant) to a float, then we take its absolute value
        t = float(param)
        t = round(abs(t), 10)

        # We save the function into the output file
        xdmf_file.write(function, t)


class ArclengthContinuation(object):
    # Legenda:
    # z: funzione incognita del problema originale
    # param: parametro di controllo del problema di biforcazione
    # ac_state: funzione contente z e param, cioè [z, param]
    def __init__(self,
                 problem,
                 param_name,
                 start=0,
                 end=0,
                 ds=0,
                 min_ds=1e-6,
                 save_output=True,
                 saving_file_parameters={},
                 output_folder="output",
                 remove_old_output_folder=True,
                 initial_direction=1,
                 first_step_with_parameter_continuation=False,
                 max_steps=300):

        comm = MPI.COMM_WORLD
        rank = comm.Get_rank()

        if rank == 0 and remove_old_output_folder is True:
            os.system("rm -r " + output_folder)
        if rank == 0 and not os.path.exists(output_folder):
            os.makedirs(output_folder)
        self.problem = problem
        self._param_name = param_name
        self._param_start = start
        self._param_end = end
        self._ds = Constant(ds)
        self._min_ds = min_ds
        self._solver_params = {}
        self._save_file = XDMFFile(output_folder + "/results.xdmf")
        self._save_file.parameters.update(saving_file_parameters)
        self._save_output = save_output
        self._max_steps = max_steps
        self._initial_direction = initial_direction
        self._first_step_with_parameter_continuation = first_step_with_parameter_continuation

        # Update adding user defined solver Parameters
        self._solver_params.update(problem.solver_parameters())

        # Disable error on non nonconvergence
        if 'nonlinear_solver' not in self._solver_params:
            self._solver_params['nonlinear_solver'] = 'snes'
            self._solver_params['snes_solver'] = {}
        solver_type = self._solver_params['nonlinear_solver']
        if solver_type == "snes":
            self._solver_params[solver_type + '_solver']['error_on_nonconvergence'] = False

    def load_arclength_function(self, func, param, ac_function):
        assign(ac_function.sub(0), func)
        r = Function(self.param_space)
        r.assign(param)
        assign(ac_function.split()[1], r)

    def secant_predictor(self, ac_state_prev, ac_state, ds, missing_previous_step=False, omega=1):
        if missing_previous_step is True:
            assign(ac_state_prev, ac_state)
            self.load_arclength_function(
                ac_state.split()[0],
                Constant(ac_state.split()[1] + self._initial_direction * ds),
                ac_state)
            return
        ac_state_bu = ac_state.copy(deepcopy=True)
        predictor = project(ac_state + omega * (ac_state - ac_state_prev),
                            ac_state.function_space())
        assign(ac_state, predictor)
        assign(ac_state_prev, ac_state_bu)

    def save_function(self, function, param, count, xdmf_file):
        # We save the function into the output file
        xdmf_file.write(function, count)
        xdmf_file.write(param, count)

    def run(self):
        # Setting mesh and defining functional spaces
        mesh = self.problem.mesh()
        V_space = self.problem.function_space(mesh)
        V_elem = V_space.ufl_element()
        param_elem = FiniteElement("R", mesh.ufl_cell(), 0)
        self.param_space = FunctionSpace(mesh, param_elem)
        ac_element = MixedElement([V_elem, param_elem])
        ac_space = FunctionSpace(mesh, ac_element)

        # Creating functions in arclength spaces
        ac_state = Function(ac_space)
        ac_state_prev = Function(ac_space)
        ac_state_copy = Function(ac_space)
        ac_state_prev_copy = Function(ac_space)

        # Setting parameters values
        param = self.problem.parameters()[self._param_name]
        param.assign(self._param_start)

        if self._first_step_with_parameter_continuation is False:
            # Loading initial arclength state
            initial_guess = self.problem.initial_guess(V_space)
            self.load_arclength_function(initial_guess, param, ac_state)
            self.load_arclength_function(initial_guess, param, ac_state_prev)

        else:
            log("Computing first step with a parameter continuation")
            u = Function(V_space)
<<<<<<< HEAD
=======
            u0 = Function(V_space)
>>>>>>> 95061838

            # Set initial guess
            u.assign(self.problem.initial_guess(V_space))

            bcs = self.problem.boundary_conditions(mesh, V_space)
            residual = self.problem.residual(u, TestFunction(V_space), param)
            J = derivative(residual, u, TrialFunction(V_space))
            dolfin_problem = NonlinearVariationalProblem(residual, u, bcs, J)
            solver = NonlinearVariationalSolver(dolfin_problem)
            initial_solver_param = self._solver_params
            solver_type = initial_solver_param['nonlinear_solver']
            initial_solver_param[solver_type + '_solver']['error_on_nonconvergence'] = True
            solver.parameters.update(initial_solver_param)
            solver.solve()
<<<<<<< HEAD
            log("Success", success=True)
=======

>>>>>>> 95061838
            # First solution found, we save it on ac_state_prev
            self.load_arclength_function(u, param, ac_state_prev)

            # We look for the next one
<<<<<<< HEAD
            log("Computing second step with a parameter continuation")
=======
>>>>>>> 95061838
            param.assign(param + self._ds)
            dolfin_problem = NonlinearVariationalProblem(residual, u, bcs, J)
            solver = NonlinearVariationalSolver(dolfin_problem)
            solver.parameters.update(initial_solver_param)
            solver.solve()

            # We succeded! (We hope, otherwise our adventure ends here). We save the solution
            self.load_arclength_function(u, param, ac_state)
<<<<<<< HEAD
            log("Success", success=True)
=======

>>>>>>> 95061838
        ac_state_copy.assign(ac_state)
        ac_state_prev_copy.assign(ac_state_prev)
        # Boundary conditions
        bcs = self.problem.boundary_conditions(mesh, ac_space.sub(0))

        # Construction of the arclength problem residual and Jacobian starting from the
        # user defined ones.
        u, param = split(ac_state)
        u_prev, param_prev = split(ac_state_prev)

        ac_testFunction = TestFunction(ac_space)
        u_testFunction, param_testFunction = split(ac_testFunction)
        residual = (self.problem.residual(u, u_testFunction, param) +
                    self.problem.ac_constraint(ac_state, ac_state_prev, ac_testFunction, self._ds))
        J = derivative(residual, ac_state, TrialFunction(ac_space))
        ac_problem = NonlinearVariationalProblem(residual, ac_state, bcs, J)
        ac_solver = NonlinearVariationalSolver(ac_problem)
        ac_solver.parameters.update(self._solver_params)
        # Start analysis
        count = 0
        n_halving = 0
        while count < self._max_steps and n_halving < 5:
            if count == 0:
                missing_prev = True
            else:
                missing_prev = False
            self.secant_predictor(ac_state_prev, ac_state, self._ds,
                                  missing_previous_step=missing_prev)
            status = ac_solver.solve()
            if status[1] is True:
                # The nonlinear solver reached convergence, we need to save the solution
                # and to prepare for the next step, first we separate the solution to the
                # original problem and the parameter
                log("Nonlinear solver converged", success=True)
                u_copy, param_copy = ac_state.split(deepcopy=True)
                # We call the monitor to execute tasks on the solution
                self.problem.monitor(u_copy, Constant(param_copy), self._save_file)
                # If needed, we save the file. At the same time-step (i.e. the value of
                # "count"), we save both the solution of the original problem and the
                # parameter
                if self._save_output is True:
                    self.save_function(u_copy, param_copy, count, self._save_file)
                # Ready for the next step! We increment count and we "back up" our solution
                count += 1
                u_copy, param_copy = ac_state.split(deepcopy=True)
                ac_state_copy.assign(ac_state)
                ac_state_prev_copy.assign(ac_state_prev)
            else:
                # The nonlinear solver failed to converge, we halve the step and we start
                # again the nonlinear solver.
                n_halving += 1
                log("Nonlinear solver did not converge, halving step", warning=True)
                self._ds.assign(self._ds / 2)
                # We restore the previous state, deleting the increment given by the predictor.
                ac_state.assign(ac_state_copy)
                ac_state_prev.assign(ac_state_prev_copy)
                # If we have already halved the step five times, we give up.
                if n_halving >= 5:
                    log("Max halving reached! Ending simulation", warning=True)<|MERGE_RESOLUTION|>--- conflicted
+++ resolved
@@ -280,10 +280,6 @@
         else:
             log("Computing first step with a parameter continuation")
             u = Function(V_space)
-<<<<<<< HEAD
-=======
-            u0 = Function(V_space)
->>>>>>> 95061838
 
             # Set initial guess
             u.assign(self.problem.initial_guess(V_space))
@@ -298,19 +294,12 @@
             initial_solver_param[solver_type + '_solver']['error_on_nonconvergence'] = True
             solver.parameters.update(initial_solver_param)
             solver.solve()
-<<<<<<< HEAD
             log("Success", success=True)
-=======
-
->>>>>>> 95061838
             # First solution found, we save it on ac_state_prev
             self.load_arclength_function(u, param, ac_state_prev)
 
             # We look for the next one
-<<<<<<< HEAD
             log("Computing second step with a parameter continuation")
-=======
->>>>>>> 95061838
             param.assign(param + self._ds)
             dolfin_problem = NonlinearVariationalProblem(residual, u, bcs, J)
             solver = NonlinearVariationalSolver(dolfin_problem)
@@ -319,11 +308,7 @@
 
             # We succeded! (We hope, otherwise our adventure ends here). We save the solution
             self.load_arclength_function(u, param, ac_state)
-<<<<<<< HEAD
             log("Success", success=True)
-=======
-
->>>>>>> 95061838
         ac_state_copy.assign(ac_state)
         ac_state_prev_copy.assign(ac_state_prev)
         # Boundary conditions
